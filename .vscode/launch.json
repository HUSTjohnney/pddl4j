--- conflicted
+++ resolved
@@ -6,12 +6,6 @@
   "configurations": [
     {
       "type": "java",
-<<<<<<< HEAD
-      "name": "PDDLParserExample",
-      "request": "launch",
-      "mainClass": "fr.uga.pddl4j.examples.PDDLParserExample",
-      "projectName": ""
-=======
       "name": "Conflict",
       "request": "launch",
       "mainClass": "fr.uga.pddl4j.labeledSTN.Conflict",
@@ -65,7 +59,6 @@
       "request": "launch",
       "mainClass": "fr.uga.pddl4j.labeledSTN.FilePreprocessor",
       "projectName": "pddl4j"
->>>>>>> 47ebd46b
     },
     {
       "type": "java",
